

subdirs(Downloader)

set(myRapidFiles
	FileSystem.cpp
	Util.cpp
	md5.cpp
	sha1.cpp
	main.cpp
	Download.cpp
	Downloader/IDownloader.cpp
	bencode/bencode.c
)

set (RAPID "pr-downloader")
set (RAPID_LIB "unitsync-ext")
IF (WIN32)
	SET(WIN32LIBS ws2_32)
	LIST(APPEND WIN32LIBS  mswsock)
ENDIF ()



add_library(${RAPID_LIB} SHARED
	${myRapidFiles}
)

target_link_libraries(${RAPID_LIB}
	Rapid
	Http
	Plasma
	Widget
	${CURL_LIBRARIES}
	${ZLIB_LIBRARIES}
	${XMLRPC_LIBRARIES}
	${ADDITIONAL_LIBS}
)

add_executable(${RAPID} ${myRapidFiles})

target_link_libraries(${RAPID}
	${WIN32LIBS}
	${ZLIB_LIBRARIES}
	${XMLRPC_LIBRARIES}
	${CURL_LIBRARIES}
	Rapid
	Http
	Plasma
	Widget
)

FILE( GLOB_RECURSE header "*.h" )

IF(WIN32)
	INSTALL(TARGETS ${RAPID} ${RAPID_LIB} DESTINATION  ${CMAKE_SOURCE_DIR}/dist)
<<<<<<< HEAD
ELSE()
=======
	INSTALL(FILES
		${MINGWLIBS}/bin/libcurl-4.dll
		${CMAKE_SOURCE_DIR}/data/mingwm10.dll
	DESTINATION ${CMAKE_SOURCE_DIR}/dist)
ELSE(WIN32)
	INSTALL (FILES Util.h md5.h FileSystem.h DESTINATION ${INCLUDE_DIR} )
>>>>>>> 4465fdd2
	INSTALL (TARGETS ${RAPID} ${RAPID_LIB}
		RUNTIME DESTINATION ${BINDIR}
		LIBRARY DESTINATION ${LIBDIR}
		ARCHIVE DESTINATION ${LIBDIR} )
ENDIF(WIN32)

SET( VERSION "0.1.1" )
configure_file("${CMAKE_CURRENT_SOURCE_DIR}/libspringdownloader.pc.in"
               "${CMAKE_CURRENT_BINARY_DIR}/libspringdownloader.pc" @ONLY)
install(FILES "${CMAKE_CURRENT_BINARY_DIR}/libspringdownloader.pc" DESTINATION "${LIBDIR}/pkgconfig")
<|MERGE_RESOLUTION|>--- conflicted
+++ resolved
@@ -54,16 +54,7 @@
 
 IF(WIN32)
 	INSTALL(TARGETS ${RAPID} ${RAPID_LIB} DESTINATION  ${CMAKE_SOURCE_DIR}/dist)
-<<<<<<< HEAD
 ELSE()
-=======
-	INSTALL(FILES
-		${MINGWLIBS}/bin/libcurl-4.dll
-		${CMAKE_SOURCE_DIR}/data/mingwm10.dll
-	DESTINATION ${CMAKE_SOURCE_DIR}/dist)
-ELSE(WIN32)
-	INSTALL (FILES Util.h md5.h FileSystem.h DESTINATION ${INCLUDE_DIR} )
->>>>>>> 4465fdd2
 	INSTALL (TARGETS ${RAPID} ${RAPID_LIB}
 		RUNTIME DESTINATION ${BINDIR}
 		LIBRARY DESTINATION ${LIBDIR}
