#include "HttpDownloader.h"
#include <stdio.h>
#include <curl/curl.h>
#include <unistd.h>
#include <string>
#include <string.h>
#include <zlib.h>
#include <time.h>
#include <iostream>

#include "xmlrpc++/src/XmlRpc.h"


#include "../../Util.h"

time_t last_print;
time_t start_time;

/** *
	draw a nice download status-bar
*/
int progress_func(CHttpDownloader* ptr, double TotalToDownload, double NowDownloaded,
		  double TotalToUpload, double NowUploaded)
{
	time_t now=time(NULL);
	if (start_time==0)
		start_time=now;
	if (now!=last_print) { //check if 1 second is gone afters last update
		last_print=now;
	} else {
		if(TotalToDownload!=NowDownloaded) //print 100%
			return 0;
	}

	LOG_PROGRESS(NowDownloaded,TotalToDownload);

	return 0;
}


size_t write_data(void *ptr, size_t size, size_t nmemb, FILE *stream)
{
	int written = fwrite(ptr, size, nmemb, stream);
	return written;
}

CHttpDownloader::CHttpDownloader()
{
	curl_global_init(CURL_GLOBAL_ALL);
	curl = curl_easy_init();
	curl_easy_setopt(curl, CURLOPT_WRITEFUNCTION, write_data);
	curl_easy_setopt(curl, CURLOPT_USERAGENT, PR_DOWNLOADER_AGENT);
	curl_easy_setopt(curl, CURLOPT_FAILONERROR, true);
	curl_easy_setopt(curl, CURLOPT_NOPROGRESS, 0L);
	curl_easy_setopt(curl, CURLOPT_PROGRESSFUNCTION, progress_func);
	curl_easy_setopt(curl, CURLOPT_PROGRESSDATA, this);
	curl_easy_setopt(curl, CURLOPT_FOLLOWLOCATION, 1);
	stats_filepos=1;
	stats_count=1;
}

CHttpDownloader::~CHttpDownloader()
{
	curl_easy_cleanup(curl);
	curl=NULL;
}

void CHttpDownloader::setCount(unsigned int count)
{
	this->stats_count=count;
}

unsigned int CHttpDownloader::getCount()
{
	return this->stats_count;
}

unsigned int CHttpDownloader::getStatsPos()
{
	return this->stats_filepos;
}

void CHttpDownloader::setStatsPos(unsigned int pos)
{
	this->stats_filepos=pos;
}

bool CHttpDownloader::search(std::list<IDownload>& res, const std::string& name, IDownload::category cat)
{
	DEBUG_LINE("%s", name.c_str()  );

	const std::string method("springfiles.search");
	std::string category;

	XmlRpc::XmlRpcClient client("springfiles.com", 80, "http://springfiles.com/xmlrpc.php");
	XmlRpc::XmlRpcValue arg;
	arg["springname"]=name;
	arg["torrent"]=true;
	XmlRpc::XmlRpcValue result;
	client.execute(method.c_str(),arg, result);


	if (result.getType()!=XmlRpc::XmlRpcValue::TypeArray) {
		return false;
	}

	for(int i=0; i<result.size(); i++) {
		XmlRpc::XmlRpcValue resfile = result[i];

		if (resfile.getType()!=XmlRpc::XmlRpcValue::TypeStruct) {
			return false;
		}
		if (resfile["category"].getType()!=XmlRpc::XmlRpcValue::TypeString) {
			LOG_ERROR("No category in result\n");
			return false;
		}
		std::string filename=fileSystem->getSpringDir();
		std::string category=resfile["category"];
		filename+=PATH_DELIMITER;
		if (category=="map")
			filename+="maps";
		else if (category=="game")
			filename+="games";
		else
			DEBUG_LINE("Unknown Category %s", category.c_str());
		filename+=PATH_DELIMITER;
		if ((resfile["mirrors"].getType()!=XmlRpc::XmlRpcValue::TypeArray) ||
		    (resfile["filename"].getType()!=XmlRpc::XmlRpcValue::TypeString)) {
			LOG_ERROR("Invalid type in result\n");
			return false;
		}
		filename.append(resfile["filename"]);
		IDownload dl=IDownload(filename);
		XmlRpc::XmlRpcValue mirrors = resfile["mirrors"];
		for(int j=0; j<mirrors.size(); j++) {
			if (mirrors[j].getType()!=XmlRpc::XmlRpcValue::TypeString) {
				LOG_ERROR("Invalid type in result\n");
				return false;
			}

			dl.addMirror(mirrors[j]);
		}
		//torrent data avaiable
		if (resfile["torrent"].getType()==XmlRpc::XmlRpcValue::TypeString){
			std::string base64=resfile["torrent"];
			std::string binary;
			base64_decode(base64, binary); //FIXME: this is a bug int the xml-rpc interface, it should return <base64> but returns <string>
			fileSystem->parseTorrent(binary.c_str(),binary.size(),  dl);
		}
		res.push_back(dl);
	}
	return true;
}

std::string CHttpDownloader::escapeUrl(const std::string& url)
{
	std::string res;

	for(unsigned int i=0; i<url.size(); i++) {
		if (url[i]==' ')
			res.append("%20");
		else
			res.append(1,url[i]);
	}
	return res;
}


bool CHttpDownloader::download(IDownload& download)
{
//FIXME: enable that
/*
	if (download.getMirrorCount()>1)
		parallelDownload(download);
*/
	DEBUG_LINE("%s",download.name.c_str());
	last_print = 0;
	start_time = 0;
	CURLcode res=CURLE_OK;

	LOG_INFO("Using http\n");
	LOG_DOWNLOAD(download.getUrl().c_str());  //destination is download.name.c_str()

	//FIXME: use etag/timestamp as remote file could be modified
	/*
		if (fileSystem->fileExists(download.name)){
			//TODO: validate file
			INFO("file already downloaded: \"%s\"\n",download.name.c_str());
			return true;
		}
	*/

  if (!fileSystem->directoryExists(download.name)){
  	fileSystem->createSubdirs(download.name);
  }

	if (!curl) {
		LOG_ERROR("Error initializing curl");
		return false;
	}
	
  std::string temp = fileSystem->createTempFile();
	
	FILE* fp = fopen(temp.c_str() ,"wb+");
	if (fp==NULL) {
<<<<<<< HEAD
		ERROR("Could not open %s\n",temp.c_str());
=======
		LOG_ERROR("Could not open %s\n",download.name.c_str());
>>>>>>> 67b323f3
		return false;
	}
	curl_easy_setopt(curl, CURLOPT_PROGRESSDATA ,this);
	curl_easy_setopt(curl, CURLOPT_WRITEDATA, fp);
	curl_easy_setopt(curl, CURLOPT_URL, escapeUrl(download.getUrl()).c_str());
	res = curl_easy_perform(curl);
	fclose(fp);
<<<<<<< HEAD
=======
	LOG("\n"); //new line because of downloadbar
>>>>>>> 67b323f3
	if (res!=0) {
		LOG_ERROR("Failed to download %s\n",download.getUrl().c_str());
		unlink(download.name.c_str());
		return false;
	}
	
	if(rename(temp.c_str(),download.name.c_str())) {
    ERROR("Could not write to %s\n",download.name.c_str());
    return false;
	}
    
	return true;
}

bool CHttpDownloader::parallelDownload(IDownload& download){
	CURLM* curlm=curl_multi_init();
	const int count=download.mirror.size();
	for(int i=0; i<count; i++){
		CURL* curle = curl_easy_init();
		curl_easy_setopt(curle, CURLOPT_WRITEFUNCTION, write_data);
		curl_easy_setopt(curle, CURLOPT_USERAGENT, PR_DOWNLOADER_AGENT);
		curl_easy_setopt(curle, CURLOPT_FAILONERROR, true);
		curl_easy_setopt(curle, CURLOPT_NOPROGRESS, 0L);
		curl_easy_setopt(curle, CURLOPT_PROGRESSFUNCTION, progress_func);
		curl_easy_setopt(curle, CURLOPT_PROGRESSDATA, this);
		curl_easy_setopt(curle, CURLOPT_FOLLOWLOCATION, 1);
		curl_easy_setopt(curle, CURLOPT_URL, escapeUrl(download.getMirror(i)).c_str());
		std::string range;
		if (!download.getRange(range)){
			LOG_ERROR("Error getting range for download");
			return false;
		}
		curl_easy_setopt(curle, CURLOPT_RANGE, range.c_str());
//		curl_easy_setopt(curle, CURLOPT_RETURNTRANSFER, true);
		curl_multi_add_handle(curlm, curle);
	}
	int running;
	do{
		/*TODO:
			add new download when piece is finished
			verify piece, when broken remove mirror from list
			(remove mirror when it is slow and count of mirros > 1)
		*/
		curl_multi_perform(curlm, &running);
	}while(running>0);
	return true;
}<|MERGE_RESOLUTION|>--- conflicted
+++ resolved
@@ -203,11 +203,7 @@
 	
 	FILE* fp = fopen(temp.c_str() ,"wb+");
 	if (fp==NULL) {
-<<<<<<< HEAD
-		ERROR("Could not open %s\n",temp.c_str());
-=======
 		LOG_ERROR("Could not open %s\n",download.name.c_str());
->>>>>>> 67b323f3
 		return false;
 	}
 	curl_easy_setopt(curl, CURLOPT_PROGRESSDATA ,this);
@@ -215,10 +211,7 @@
 	curl_easy_setopt(curl, CURLOPT_URL, escapeUrl(download.getUrl()).c_str());
 	res = curl_easy_perform(curl);
 	fclose(fp);
-<<<<<<< HEAD
-=======
 	LOG("\n"); //new line because of downloadbar
->>>>>>> 67b323f3
 	if (res!=0) {
 		LOG_ERROR("Failed to download %s\n",download.getUrl().c_str());
 		unlink(download.name.c_str());
