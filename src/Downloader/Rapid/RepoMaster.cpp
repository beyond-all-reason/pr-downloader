#include "RepoMaster.h"
#include "RapidDownloader.h"
#include "../../FileSystem.h"
#include "Repo.h"
#include <string>
#include <stdio.h>
#include <zlib.h>
#include "../../Util.h"

void CRepoMaster::download(const std::string& name)
{
	std::string tmp;
	urlToPath(name,tmp);
	this->path = fileSystem->getSpringDir() + PATH_DELIMITER +"rapid" +PATH_DELIMITER+ tmp;
	fileSystem->createSubdirs(path);
	DEBUG_LINE("%s",name.c_str());
	if (fileSystem->isOlder(path,REPO_MASTER_RECHECK_TIME)) //first try already downloaded file, as repo master file rarely changes
		if (parse()) return;
	IDownload dl(path);
	dl.addMirror(name);
	httpDownload->download(dl);
	parse();
}

CRepoMaster::CRepoMaster(const std::string& url, CRapidDownloader* rapid)
{
	DEBUG_LINE("Added master repo %s", url.c_str());
	this->url=url;
	this->rapid=rapid;
}

bool CRepoMaster::parse()
{
	gzFile fp=gzopen(path.c_str(), "r");
	if (fp==Z_NULL) {
		ERROR("Could not open %s\n",path.c_str());
		return false;
	}
	char buf[4096];
	repos.empty();
	int i=0;
	while (gzgets(fp, buf, sizeof(buf))!=Z_NULL) {
		std::string tmp=buf;
		std::string url=getStrByIdx(tmp,',',1);
		i++;
		if (url.size()>0) { //create new repo from url
			CRepo repotmp=CRepo(url, rapid);
			repos.push_back(repotmp);
		} else {
			ERROR("Parse Error %s, Line %d: %s\n",path.c_str(),i,buf);
			return false;
		}
	}
	gzclose(fp);
<<<<<<< HEAD
	printf("Found %d repos in %s\n",(int)repos.size(),path.c_str());
=======
	DEBUG_LINE("Found %d repos in %s\n",repos.size(),path.c_str());
>>>>>>> d077d845
	return true;
}

void CRepoMaster::updateRepos()
{
	DEBUG_LINE("%s","Updating repos...");
	download(url);
	std::list<CRepo>::iterator it;
	for (it = repos.begin(); it != repos.end(); ++it) {
		(*it).download();
	}
}

CRepoMaster::~CRepoMaster()
{

}<|MERGE_RESOLUTION|>--- conflicted
+++ resolved
@@ -52,11 +52,7 @@
 		}
 	}
 	gzclose(fp);
-<<<<<<< HEAD
 	printf("Found %d repos in %s\n",(int)repos.size(),path.c_str());
-=======
-	DEBUG_LINE("Found %d repos in %s\n",repos.size(),path.c_str());
->>>>>>> d077d845
 	return true;
 }
 
