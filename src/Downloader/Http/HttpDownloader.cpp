--- conflicted
+++ resolved
@@ -355,14 +355,9 @@
 
 DownloadData* CHttpDownloader::getDataByHandle(const std::vector <DownloadData*>& downloads, const CURL* easy_handle) const
 {
-<<<<<<< HEAD
-	for(int i=0; i<(int)downloads.size(); i++) { //search corresponding data structure
+	for(size_t i=0; i<downloads.size(); i++) { //search corresponding data structure
 		if (downloads[i]->curlw == nullptr)
 			continue;
-=======
-	for(size_t i=0; i<downloads.size(); i++) { //search corresponding data structure
-		assert(downloads[i]->curlw != NULL);
->>>>>>> c0631901
 		if (downloads[i]->curlw->GetHandle() == easy_handle) {
 			return downloads[i];
 		}
