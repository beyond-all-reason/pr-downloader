#include "pr-downloader/Download.h"
#include <string>
#include <list>
#include <stdio.h>
#include <sstream>
#include "Logger.h"

IDownload::IDownload(const std::string& name, category cat)
{
	this->name=name;
	this->cat=cat;
	this->downloaded=false;
<<<<<<< HEAD
	for(unsigned int i=0; i<sizeof(md5);i++)
=======
	for(int i=0; i<sizeof(md5); i++)
>>>>>>> d077d845
		md5[i]=0;
}

const std::string IDownload::getCat(category cat)
{
	const char* cats[]= {"none","maps","mods","luawidgets","aibots","lobbyclients","media","other","replays","springinstallers","tools"};
	return cats[cat];
}

const std::string IDownload::getUrl()
{
	const std::string empty="";
	if (!mirror.empty())
		return mirror.front();
	return empty;
}

const std::string& IDownload::getMirror(const int i)
{
	int pos=0;
	std::list<std::string>::iterator it;
	for(it=mirror.begin(); it!=mirror.end(); it++) {
		if(pos==i)
			return *it;
		pos++;
	}
	ERROR("Invalid index in getMirror: %d\n", i);
	return mirror.front();
}

int IDownload::getMirrorCount()
{
	return mirror.size();
}

bool IDownload::getRange(std::string& range)
{
	std::list<struct piece>::iterator it;
	int i=0;
	for(it=pieces.begin(); it!=pieces.end(); it++) {
		if ((*it).state==STATE_NONE) {
			std::ostringstream s;
			s << (int)(this->piecesize*i) <<"-"<<std::min(this->piecesize*i+1, this->size);
			range=s.str();
			return true;
		}
		i++;
	}
	return false;
}<|MERGE_RESOLUTION|>--- conflicted
+++ resolved
@@ -10,11 +10,7 @@
 	this->name=name;
 	this->cat=cat;
 	this->downloaded=false;
-<<<<<<< HEAD
-	for(unsigned int i=0; i<sizeof(md5);i++)
-=======
 	for(int i=0; i<sizeof(md5); i++)
->>>>>>> d077d845
 		md5[i]=0;
 }
 
